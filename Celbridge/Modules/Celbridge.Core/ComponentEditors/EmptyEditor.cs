--- conflicted
+++ resolved
@@ -15,11 +15,7 @@
 
     public override ComponentSummary GetComponentSummary()
     {
-<<<<<<< HEAD
-        var comment = GetString("/comment");
-=======
-        var comment = Component.GetString("/comment");
->>>>>>> c9ead5f3
+        var comment = Component.GetString(Comment);
         return new ComponentSummary(comment, comment);
     }
 }