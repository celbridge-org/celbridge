--- conflicted
+++ resolved
@@ -86,13 +86,8 @@
                     .WithErrors(initProxyResult);
             }
 
-<<<<<<< HEAD
-            var loadSchemasResult = _schemaRegistry.LoadComponentSchemas();
-            if (loadSchemasResult.IsFailure)
-=======
-            var loadConfigsResult = await _configRegistry.LoadComponentConfigsAsync();
+            var loadConfigsResult = _configRegistry.LoadComponentConfigs();
             if (loadConfigsResult.IsFailure)
->>>>>>> e7181f7d
             {
                 return Result.Fail("Failed to load component configs")
                     .WithErrors(loadConfigsResult);
