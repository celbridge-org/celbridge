--- conflicted
+++ resolved
@@ -1,9 +1,5 @@
 using Celbridge.Logging;
 using Celbridge.Messaging;
-<<<<<<< HEAD
-=======
-using Celbridge.Resources;
->>>>>>> a37503ca
 using Celbridge.Workspace;
 using System.Diagnostics;
 using System.Runtime.CompilerServices;
@@ -391,13 +387,10 @@
                     // Todo: Indicate whether the command succeeded or failed in the message
                     var message = new ExecutedCommandMessage(command, executionMode, (float)_stopwatch.Elapsed.TotalSeconds);
                     _messengerService.Send(message);
-<<<<<<< HEAD
-=======
 
                     // Trigger a resource registry update if needed.
                     CheckUpdateResourceRegistry(command);
                     CheckSaveWorkspaceState(command);
->>>>>>> a37503ca
                 }
                 catch (Exception ex)
                 {
